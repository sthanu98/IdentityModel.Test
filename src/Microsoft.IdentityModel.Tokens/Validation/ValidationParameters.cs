--- conflicted
+++ resolved
@@ -21,12 +21,8 @@
         private string _nameClaimType = ClaimsIdentity.DefaultNameClaimType;
         private string _roleClaimType = ClaimsIdentity.DefaultRoleClaimType;
         private Dictionary<string, object> _instancePropertyBag;
-<<<<<<< HEAD
         private IList<SecurityKey> _issuerSigningKeys;
-=======
-
         private IList<string> _validIssuers;
->>>>>>> 12fe1ec1
         private IList<string> _validTokenTypes;
         private IList<string> _validAudiences;
 
