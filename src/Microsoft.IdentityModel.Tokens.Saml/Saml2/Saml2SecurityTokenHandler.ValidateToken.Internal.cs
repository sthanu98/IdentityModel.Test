// Copyright (c) Microsoft Corporation. All rights reserved.
// Licensed under the MIT License.

using System.Collections.Generic;
using System.Diagnostics;
using System.Linq;
using System.Threading;
using System.Threading.Tasks;
using Microsoft.IdentityModel.Tokens.Saml;

#nullable enable
namespace Microsoft.IdentityModel.Tokens.Saml2
{
    /// <summary>
    /// A <see cref="SecurityTokenHandler"/> designed for creating and validating Saml2 Tokens. See: http://docs.oasis-open.org/security/saml/v2.0/saml-core-2.0-os.pdf
    /// </summary>
    public partial class Saml2SecurityTokenHandler : SecurityTokenHandler
    {
        internal async Task<ValidationResult<ValidatedToken>> ValidateTokenAsync(
            string token,
            ValidationParameters validationParameters,
            CallContext callContext,
            CancellationToken cancellationToken)
        {
            if (token is null)
                return ValidationError.NullParameter(nameof(token), ValidationError.GetCurrentStackFrame());

            if (validationParameters is null)
                return ValidationError.NullParameter(nameof(validationParameters), ValidationError.GetCurrentStackFrame());

            var tokenReadingResult = ReadSaml2Token(token, callContext);
            if (!tokenReadingResult.IsValid)
                return tokenReadingResult.UnwrapError().AddCurrentStackFrame();

            return await ValidateTokenAsync(tokenReadingResult.UnwrapResult(), validationParameters, callContext, cancellationToken).ConfigureAwait(false);
        }

        internal async Task<ValidationResult<ValidatedToken>> ValidateTokenAsync(
            Saml2SecurityToken samlToken,
            ValidationParameters validationParameters,
            CallContext callContext,
            CancellationToken cancellationToken)
        {
            if (samlToken is null)
            {
                StackFrames.TokenNull ??= new StackFrame(true);
                return ValidationError.NullParameter(
                    nameof(samlToken),
                    StackFrames.TokenNull);
            }

            if (validationParameters is null)
            {
                StackFrames.TokenValidationParametersNull ??= new StackFrame(true);
                return ValidationError.NullParameter(
                    nameof(validationParameters),
                    StackFrames.TokenValidationParametersNull);
            }

            validationParameters = await SamlTokenUtilities.PopulateValidationParametersWithCurrentConfigurationAsync(validationParameters, cancellationToken).ConfigureAwait(false);

            var conditionsResult = ValidateConditions(
                samlToken,
                validationParameters,
                callContext);

            if (!conditionsResult.IsValid)
            {
                StackFrames.AssertionConditionsValidationFailed ??= new StackFrame(true);
                return conditionsResult.UnwrapError().AddStackFrame(StackFrames.AssertionConditionsValidationFailed);
            }

            ValidationResult<ValidatedIssuer> validatedIssuerResult = await validationParameters.IssuerValidatorAsync(
                samlToken.Issuer,
                samlToken,
                validationParameters,
                callContext,
                cancellationToken).ConfigureAwait(false);

            if (!validatedIssuerResult.IsValid)
            {
                StackFrames.IssuerValidationFailed ??= new StackFrame(true);
                return validatedIssuerResult.UnwrapError().AddStackFrame(StackFrames.IssuerValidationFailed);
            }

<<<<<<< HEAD
            // To be replaced with signature validation when the PR is merged.
            if (validationParameters.IssuerSigningKeys.Count > 0)
                samlToken.SigningKey = validationParameters.IssuerSigningKeys.First();

            var issuerSigningKeyValidationResult = validationParameters.IssuerSigningKeyValidator(
                samlToken.SigningKey,
                samlToken,
                validationParameters,
                null,
                callContext);

            if (!issuerSigningKeyValidationResult.IsValid)
            {
                StackFrames.IssuerSigningKeyValidationFailed ??= new StackFrame(true);
                return issuerSigningKeyValidationResult.UnwrapError().AddStackFrame(StackFrames.IssuerSigningKeyValidationFailed);
=======
            var signatureValidationResult = ValidateSignature(samlToken, validationParameters, callContext);
            if (!signatureValidationResult.IsValid)
            {
                StackFrames.SignatureValidationFailed ??= new StackFrame(true);
                return signatureValidationResult.UnwrapError().AddStackFrame(StackFrames.SignatureValidationFailed);
>>>>>>> dfae4af4
            }

            return new ValidatedToken(samlToken, this, validationParameters);
        }

        // ValidatedConditions is basically a named tuple but using a record struct better expresses the intent.
        internal record struct ValidatedConditions(string? ValidatedAudience, ValidatedLifetime? ValidatedLifetime);

        internal virtual ValidationResult<ValidatedConditions> ValidateConditions(
            Saml2SecurityToken samlToken,
            ValidationParameters validationParameters,
            CallContext callContext)
        {
            if (samlToken.Assertion is null)
            {
                StackFrames.AssertionNull ??= new StackFrame(true);
                return ValidationError.NullParameter(
                    nameof(samlToken.Assertion),
                    StackFrames.AssertionNull);
            }

            if (samlToken.Assertion.Conditions is null)
            {
                StackFrames.AssertionConditionsNull ??= new StackFrame(true);
                return ValidationError.NullParameter(
                    nameof(samlToken.Assertion.Conditions),
                    StackFrames.AssertionConditionsNull);
            }

            var lifetimeValidationResult = validationParameters.LifetimeValidator(
                samlToken.Assertion.Conditions.NotBefore,
                samlToken.Assertion.Conditions.NotOnOrAfter,
                samlToken,
                validationParameters,
                callContext);

            if (!lifetimeValidationResult.IsValid)
            {
                StackFrames.LifetimeValidationFailed ??= new StackFrame(true);
                return lifetimeValidationResult.UnwrapError().AddStackFrame(StackFrames.LifetimeValidationFailed);
            }

            if (samlToken.Assertion.Conditions.OneTimeUse)
            {
                //ValidateOneTimeUseCondition(samlToken, validationParameters);
                // We can keep an overridable method for this, or rely on the TokenReplayValidator delegate.
                var oneTimeUseValidationResult = validationParameters.TokenReplayValidator(
                    samlToken.Assertion.Conditions.NotOnOrAfter,
                    samlToken.Assertion.CanonicalString,
                    validationParameters,
                    callContext);

                if (!oneTimeUseValidationResult.IsValid)
                {
                    StackFrames.OneTimeUseValidationFailed ??= new StackFrame(true);
                    return oneTimeUseValidationResult.UnwrapError().AddStackFrame(StackFrames.OneTimeUseValidationFailed);
                }
            }

            if (samlToken.Assertion.Conditions.ProxyRestriction != null)
            {
                //throw LogExceptionMessage(new SecurityTokenValidationException(LogMessages.IDX13511));
                var proxyValidationError = ValidateProxyRestriction(
                    samlToken,
                    validationParameters,
                    callContext);

                if (proxyValidationError is not null)
                {
                    return proxyValidationError;
                }
            }

            string? validatedAudience = null;
            foreach (var audienceRestriction in samlToken.Assertion.Conditions.AudienceRestrictions)
            {
                // AudienceRestriction.Audiences is a List<string> but returned as ICollection<string>
                // no conversion occurs, ToList() is never called but we have to account for the possibility.
                if (audienceRestriction.Audiences is not List<string> audiencesAsList)
                    audiencesAsList = [.. audienceRestriction.Audiences];

                var audienceValidationResult = validationParameters.AudienceValidator(
                    audiencesAsList,
                    samlToken,
                    validationParameters,
                    callContext);
                if (!audienceValidationResult.IsValid)
                {
                    StackFrames.AudienceValidationFailed ??= new StackFrame(true);
                    return audienceValidationResult.UnwrapError().AddStackFrame(StackFrames.AudienceValidationFailed);
                }

                // Audience is valid, save it for later.
                validatedAudience = audienceValidationResult.UnwrapResult();
            }

            return new ValidatedConditions(validatedAudience, lifetimeValidationResult.UnwrapResult());
        }

#pragma warning disable CA1801 // Review unused parameters
        internal virtual ValidationError? ValidateProxyRestriction(Saml2SecurityToken samlToken, ValidationParameters validationParameters, CallContext callContext)
#pragma warning restore CA1801 // Review unused parameters
        {
            // return an error, or ignore and allow overriding?
            return null;
        }
    }
}
#nullable restore<|MERGE_RESOLUTION|>--- conflicted
+++ resolved
@@ -83,10 +83,12 @@
                 return validatedIssuerResult.UnwrapError().AddStackFrame(StackFrames.IssuerValidationFailed);
             }
 
-<<<<<<< HEAD
-            // To be replaced with signature validation when the PR is merged.
-            if (validationParameters.IssuerSigningKeys.Count > 0)
-                samlToken.SigningKey = validationParameters.IssuerSigningKeys.First();
+            var signatureValidationResult = ValidateSignature(samlToken, validationParameters, callContext);
+            if (!signatureValidationResult.IsValid)
+            {
+                StackFrames.SignatureValidationFailed ??= new StackFrame(true);
+                return signatureValidationResult.UnwrapError().AddStackFrame(StackFrames.SignatureValidationFailed);
+            }
 
             var issuerSigningKeyValidationResult = validationParameters.IssuerSigningKeyValidator(
                 samlToken.SigningKey,
@@ -99,13 +101,6 @@
             {
                 StackFrames.IssuerSigningKeyValidationFailed ??= new StackFrame(true);
                 return issuerSigningKeyValidationResult.UnwrapError().AddStackFrame(StackFrames.IssuerSigningKeyValidationFailed);
-=======
-            var signatureValidationResult = ValidateSignature(samlToken, validationParameters, callContext);
-            if (!signatureValidationResult.IsValid)
-            {
-                StackFrames.SignatureValidationFailed ??= new StackFrame(true);
-                return signatureValidationResult.UnwrapError().AddStackFrame(StackFrames.SignatureValidationFailed);
->>>>>>> dfae4af4
             }
 
             return new ValidatedToken(samlToken, this, validationParameters);
