// Copyright (c) Microsoft Corporation. All rights reserved.
// Licensed under the MIT License.

using System.Diagnostics;
using System.Linq;
using System.Threading;
using System.Threading.Tasks;

#nullable enable
namespace Microsoft.IdentityModel.Tokens.Saml
{
    /// <summary>
    /// A <see cref="SecurityTokenHandler"/> designed for creating and validating Saml Tokens. See: http://docs.oasis-open.org/security/saml/v2.0/saml-core-2.0-os.pdf
    /// </summary>
    public partial class SamlSecurityTokenHandler : SecurityTokenHandler
    {
#pragma warning disable CS1998 // Async method lacks 'await' operators and will run synchronously
        internal async Task<ValidationResult<ValidatedToken>> ValidateTokenAsync(
#pragma warning restore CS1998 // Async method lacks 'await' operators and will run synchronously
            SamlSecurityToken samlToken,
            ValidationParameters validationParameters,
            CallContext callContext,
#pragma warning disable CA1801 // Review unused parameters
            CancellationToken cancellationToken)
#pragma warning restore CA1801 // Review unused parameters
        {
            if (samlToken is null)
            {
                StackFrames.TokenNull ??= new StackFrame(true);
                return ValidationError.NullParameter(
                    nameof(samlToken),
                    StackFrames.TokenNull);
            }

            if (validationParameters is null)
            {
                StackFrames.TokenValidationParametersNull ??= new StackFrame(true);
                return ValidationError.NullParameter(
                    nameof(validationParameters),
                    StackFrames.TokenValidationParametersNull);
            }

            var conditionsResult = ValidateConditions(samlToken, validationParameters, callContext);

            if (!conditionsResult.IsValid)
            {
                StackFrames.AssertionConditionsValidationFailed ??= new StackFrame(true);
                return conditionsResult.UnwrapError().AddStackFrame(StackFrames.AssertionConditionsValidationFailed);
            }

            var issuerValidationResult = await validationParameters.IssuerValidatorAsync(
                samlToken.Issuer,
                samlToken,
                validationParameters,
                callContext,
                cancellationToken).ConfigureAwait(false);

            if (!issuerValidationResult.IsValid)
            {
                StackFrames.IssuerValidationFailed ??= new StackFrame(true);
                return issuerValidationResult.UnwrapError().AddStackFrame(StackFrames.IssuerValidationFailed);
            }

<<<<<<< HEAD
            // To be replaced with signature validation when the PR is merged.
            samlToken.SigningKey = validationParameters.IssuerSigningKeys.First();

            var issuerSigningKeyValidationResult = validationParameters.IssuerSigningKeyValidator(
                samlToken.SigningKey,
                samlToken,
                validationParameters,
                null,
                callContext);

            if (!issuerSigningKeyValidationResult.IsValid)
            {
                StackFrames.IssuerSigningKeyValidationFailed ??= new StackFrame(true);
                return issuerSigningKeyValidationResult.UnwrapError().AddStackFrame(StackFrames.IssuerSigningKeyValidationFailed);
=======
            var signatureValidationResult = ValidateSignature(samlToken, validationParameters, callContext);
            if (!signatureValidationResult.IsValid)
            {
                StackFrames.SignatureValidationFailed ??= new StackFrame(true);
                return signatureValidationResult.UnwrapError().AddStackFrame(StackFrames.SignatureValidationFailed);
>>>>>>> 5471249c
            }

            return new ValidatedToken(samlToken, this, validationParameters);
        }

        // ValidatedConditions is basically a named tuple but using a record struct better expresses the intent.
        internal record struct ValidatedConditions(string? ValidatedAudience, ValidatedLifetime? ValidatedLifetime);

        internal virtual ValidationResult<ValidatedConditions> ValidateConditions(
            SamlSecurityToken samlToken,
            ValidationParameters validationParameters,
            CallContext callContext)
        {
            if (samlToken.Assertion is null)
            {
                StackFrames.AssertionNull ??= new StackFrame(true);
                return ValidationError.NullParameter(
                    nameof(samlToken.Assertion),
                    StackFrames.AssertionNull);
            }

            if (samlToken.Assertion.Conditions is null)
            {
                StackFrames.AssertionConditionsNull ??= new StackFrame(true);
                return ValidationError.NullParameter(
                    nameof(samlToken.Assertion.Conditions),
                    StackFrames.AssertionConditionsNull);
            }

            var lifetimeValidationResult = validationParameters.LifetimeValidator(
                samlToken.Assertion.Conditions.NotBefore,
                samlToken.Assertion.Conditions.NotOnOrAfter,
                samlToken,
                validationParameters,
                callContext);

            if (!lifetimeValidationResult.IsValid)
            {
                StackFrames.LifetimeValidationFailed ??= new StackFrame(true);
                return lifetimeValidationResult.UnwrapError().AddStackFrame(StackFrames.LifetimeValidationFailed);
            }

            string? validatedAudience = null;
            foreach (var condition in samlToken.Assertion.Conditions.Conditions)
            {

                if (condition is SamlAudienceRestrictionCondition audienceRestriction)
                {

                    // AudienceRestriction.Audiences is an ICollection<Uri> so we need make a conversion to List<string> before calling our audience validator 
                    var audiencesAsList = audienceRestriction.Audiences.Select(static x => x.OriginalString).ToList();

                    var audienceValidationResult = validationParameters.AudienceValidator(
                        audiencesAsList,
                        samlToken,
                        validationParameters,
                        callContext);

                    if (!audienceValidationResult.IsValid)
                        return audienceValidationResult.UnwrapError();

                    validatedAudience = audienceValidationResult.UnwrapResult();
                }

                if (validatedAudience != null)
                    break;
            }

            return new ValidatedConditions(validatedAudience, lifetimeValidationResult.UnwrapResult());
        }
    }
}
#nullable restore<|MERGE_RESOLUTION|>--- conflicted
+++ resolved
@@ -61,9 +61,13 @@
                 return issuerValidationResult.UnwrapError().AddStackFrame(StackFrames.IssuerValidationFailed);
             }
 
-<<<<<<< HEAD
-            // To be replaced with signature validation when the PR is merged.
-            samlToken.SigningKey = validationParameters.IssuerSigningKeys.First();
+            var signatureValidationResult = ValidateSignature(samlToken, validationParameters, callContext);
+            
+            if (!signatureValidationResult.IsValid)
+            {
+                StackFrames.SignatureValidationFailed ??= new StackFrame(true);
+                return signatureValidationResult.UnwrapError().AddStackFrame(StackFrames.SignatureValidationFailed);
+            }
 
             var issuerSigningKeyValidationResult = validationParameters.IssuerSigningKeyValidator(
                 samlToken.SigningKey,
@@ -76,13 +80,6 @@
             {
                 StackFrames.IssuerSigningKeyValidationFailed ??= new StackFrame(true);
                 return issuerSigningKeyValidationResult.UnwrapError().AddStackFrame(StackFrames.IssuerSigningKeyValidationFailed);
-=======
-            var signatureValidationResult = ValidateSignature(samlToken, validationParameters, callContext);
-            if (!signatureValidationResult.IsValid)
-            {
-                StackFrames.SignatureValidationFailed ??= new StackFrame(true);
-                return signatureValidationResult.UnwrapError().AddStackFrame(StackFrames.SignatureValidationFailed);
->>>>>>> 5471249c
             }
 
             return new ValidatedToken(samlToken, this, validationParameters);
