--- conflicted
+++ resolved
@@ -14,18 +14,13 @@
     {
         internal JsonClaimSet CreatePayloadClaimSet(byte[] bytes, int length)
         {
-<<<<<<< HEAD
             return CreatePayloadClaimSet(bytes.AsSpan(0, length));
         }
 
         internal JsonClaimSet CreatePayloadClaimSet(ReadOnlySpan<byte> byteSpan)
         { 
             Utf8JsonReader reader = new(byteSpan);
-            if (!JsonSerializerPrimitives.IsReaderAtTokenType(ref reader, JsonTokenType.StartObject, false))
-=======
-            Utf8JsonReader reader = new(bytes.AsSpan().Slice(0, length));
             if (!JsonSerializerPrimitives.IsReaderAtTokenType(ref reader, JsonTokenType.StartObject, true))
->>>>>>> 1fb551d4
                 throw LogHelper.LogExceptionMessage(
                     new JsonException(
                         LogHelper.FormatInvariant(
