--- conflicted
+++ resolved
@@ -353,11 +353,8 @@
                     else if (reader.ValueTextEquals(Utf8Bytes.UserInfoSigningAlgValuesSupported))
                         JsonPrimitives.ReadStrings(ref reader, config.UserInfoEndpointSigningAlgValuesSupported, MetadataName.UserInfoSigningAlgValuesSupported, ClassName, true);
 
-<<<<<<< HEAD
-=======
                     else if (reader.ValueTextEquals(Utf8Bytes.RequirePushedAuthorizationRequests))
                         config.RequirePushedAuthorizationRequests = JsonPrimitives.ReadBoolean(ref reader, MetadataName.RequirePushedAuthorizationRequests, ClassName, true);
->>>>>>> d01b8ea4
                     #endregion
                     else
                     {
@@ -483,15 +480,12 @@
                             else if (propertyName.Equals(MetadataName.OpTosUri, StringComparison.OrdinalIgnoreCase))
                                 config.OpTosUri = JsonPrimitives.ReadString(ref reader, propertyName, ClassName);
 
-<<<<<<< HEAD
-=======
                             else if (propertyName.Equals(MetadataName.PromptValuesSupported, StringComparison.OrdinalIgnoreCase))
                                 JsonPrimitives.ReadStrings(ref reader, config.PromptValuesSupported, propertyName, ClassName);
 
                             else if (propertyName.Equals(MetadataName.PushedAuthorizationRequestEndpoint, StringComparison.OrdinalIgnoreCase))
                                 config.PushedAuthorizationRequestEndpoint = JsonPrimitives.ReadString(ref reader, propertyName, ClassName);
 
->>>>>>> d01b8ea4
                             else if (propertyName.Equals(MetadataName.RegistrationEndpoint, StringComparison.OrdinalIgnoreCase))
                                 config.RegistrationEndpoint = JsonPrimitives.ReadString(ref reader, propertyName, ClassName);
 
@@ -510,12 +504,9 @@
                             else if (propertyName.Equals(MetadataName.RequestUriParameterSupported, StringComparison.OrdinalIgnoreCase))
                                 config.RequestUriParameterSupported = JsonPrimitives.ReadBoolean(ref reader, propertyName, ClassName);
 
-<<<<<<< HEAD
-=======
                             else if (propertyName.Equals(MetadataName.RequirePushedAuthorizationRequests, StringComparison.OrdinalIgnoreCase))
                                 config.RequirePushedAuthorizationRequests = JsonPrimitives.ReadBoolean(ref reader, propertyName, ClassName);
 
->>>>>>> d01b8ea4
                             else if (propertyName.Equals(MetadataName.RequireRequestUriRegistration, StringComparison.OrdinalIgnoreCase))
                                 config.RequireRequestUriRegistration = JsonPrimitives.ReadBoolean(ref reader, propertyName, ClassName);
 
@@ -525,8 +516,6 @@
                             else if (propertyName.Equals(MetadataName.ResponseTypesSupported, StringComparison.OrdinalIgnoreCase))
                                 JsonPrimitives.ReadStrings(ref reader, config.ResponseTypesSupported, propertyName, ClassName);
 
-<<<<<<< HEAD
-=======
                             else if (propertyName.Equals(MetadataName.RevocationEndpoint, StringComparison.OrdinalIgnoreCase))
                                 config.RevocationEndpoint = JsonPrimitives.ReadString(ref reader, propertyName, ClassName);
 
@@ -536,7 +525,6 @@
                             else if (propertyName.Equals(MetadataName.RevocationEndpointAuthSigningAlgValuesSupported, StringComparison.OrdinalIgnoreCase))
                                 JsonPrimitives.ReadStrings(ref reader, config.RevocationEndpointAuthSigningAlgValuesSupported, propertyName, ClassName);
 
->>>>>>> d01b8ea4
                             else if (propertyName.Equals(MetadataName.ScopesSupported, StringComparison.OrdinalIgnoreCase))
                                 JsonPrimitives.ReadStrings(ref reader, config.ScopesSupported, propertyName, ClassName);
 
