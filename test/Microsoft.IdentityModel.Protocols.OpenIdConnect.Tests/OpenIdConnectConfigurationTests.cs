--- conflicted
+++ resolved
@@ -162,13 +162,8 @@
             OpenIdConnectConfiguration configuration = new OpenIdConnectConfiguration();
             Type type = typeof(OpenIdConnectConfiguration);
             PropertyInfo[] properties = type.GetProperties();
-<<<<<<< HEAD
-            if (properties.Length != 64)
-                Assert.True(false, "Number of properties has changed from 64 to: " + properties.Length + ", adjust tests");
-=======
             if (properties.Length != 67)
                 Assert.True(false, "Number of properties has changed from 67 to: " + properties.Length + ", adjust tests");
->>>>>>> c24bfe68
 
             TestUtilities.CallAllPublicInstanceAndStaticPropertyGets(configuration, "OpenIdConnectConfiguration_GetSets");
 
