﻿// Copyright (c) Microsoft Corporation. All rights reserved.
// Licensed under the MIT License.

using System;
using System.Diagnostics;
using System.IdentityModel.Tokens.Jwt;
using Microsoft.IdentityModel.Logging;
using Microsoft.IdentityModel.Protocols.OpenIdConnect;
using Microsoft.IdentityModel.TestUtils;
using Xunit;

namespace Microsoft.IdentityModel.Tokens.Validation.Tests
{
    public class SigningKeyValidationResultTests
    {
        [Theory, MemberData(nameof(SigningKeyValidationTestCases), DisableDiscoveryEnumeration = true)]
        public void SecurityKey(SigningKeyValidationTheoryData theoryData)
        {
            CompareContext context = TestUtilities.WriteHeader($"{this}.SigningKeyValidationResultTests", theoryData);

            SigningKeyValidationResult signingKeyValidationResult = Validators.ValidateIssuerSigningKey(
                theoryData.SecurityKey,
                theoryData.SecurityToken,
                theoryData.ValidationParameters,
                theoryData.BaseConfiguration,
                new CallContext());

            if (signingKeyValidationResult.Exception != null)
                theoryData.ExpectedException.ProcessException(signingKeyValidationResult.Exception);
            else
                theoryData.ExpectedException.ProcessNoException();

            IdentityComparer.AreSigningKeyValidationResultsEqual(
                signingKeyValidationResult,
                theoryData.SigningKeyValidationResult,
                context);

            TestUtilities.AssertFailIfErrors(context);
        }

        public static TheoryData<SigningKeyValidationTheoryData> SigningKeyValidationTestCases
        {
            get
            {
                DateTime utcNow = DateTime.UtcNow;
                DateTime utcExpired = KeyingMaterial.ExpiredX509SecurityKey_Public.Certificate.NotAfter.ToUniversalTime();
                DateTime utcNotYetValid = KeyingMaterial.NotYetValidX509SecurityKey_Public.Certificate.NotBefore.ToUniversalTime();

                return new TheoryData<SigningKeyValidationTheoryData>
                {
                    new SigningKeyValidationTheoryData
                    {
                        TestId = "Valid_SecurityTokenIsPresent",
                        ExpectedException = ExpectedException.NoExceptionExpected,
                        SecurityKey = KeyingMaterial.SymmetricSecurityKey2_256,
                        SecurityToken = new JwtSecurityToken(),
                        ValidationParameters = new ValidationParameters(),
                        SigningKeyValidationResult = new SigningKeyValidationResult(KeyingMaterial.SymmetricSecurityKey2_256)
                    },
                    new SigningKeyValidationTheoryData
                    {
                        TestId = "Invalid_SecurityKeyIsNull",
                        ExpectedException = ExpectedException.ArgumentNullException(substringExpected: "IDX10253:"),
                        SecurityKey = null,
                        SecurityToken = new JwtSecurityToken(),
                        ValidationParameters = new ValidationParameters(),
                        SigningKeyValidationResult = new SigningKeyValidationResult(
                            null, // SecurityKey
                            ValidationFailureType.NullArgument,
                            new ExceptionDetail(
                                new MessageDetail(LogMessages.IDX10253),
                                typeof(ArgumentNullException),
                                new StackFrame(true)))
                    },
                    new SigningKeyValidationTheoryData
                    {
                        TestId = "Invalid_SecurityTokenIsNull",
                        ExpectedException = ExpectedException.ArgumentNullException(),
                        SecurityKey = KeyingMaterial.SymmetricSecurityKey2_256,
                        SecurityToken = null,
                        ValidationParameters = new ValidationParameters (),
                        SigningKeyValidationResult = new SigningKeyValidationResult(
                            KeyingMaterial.SymmetricSecurityKey2_256,
                            ValidationFailureType.NullArgument,
                            new ExceptionDetail(
                                new MessageDetail(
                                    LogMessages.IDX10000,
                                    LogHelper.MarkAsNonPII("securityToken")),
                                typeof(ArgumentNullException),
                                new StackFrame(true)))
                    },
                    new SigningKeyValidationTheoryData
                    {
                        TestId = "Invalid_ValidationParametersIsNull",
                        ExpectedException = ExpectedException.ArgumentNullException(),
                        SecurityKey = KeyingMaterial.SymmetricSecurityKey2_256,
                        SecurityToken = new JwtSecurityToken(),
                        ValidationParameters = null,
                        SigningKeyValidationResult = new SigningKeyValidationResult(
                            KeyingMaterial.SymmetricSecurityKey2_256,
                            ValidationFailureType.NullArgument,
                            new ExceptionDetail(
                                new MessageDetail(
                                    LogMessages.IDX10000,
                                    LogHelper.MarkAsNonPII("validationParameters")),
                                typeof(ArgumentNullException),
                                new StackFrame(true)))
                    },
                    new SigningKeyValidationTheoryData
                    {
                        TestId = "Invalid_SecurityKeyIsExpired",
                        ExpectedException = ExpectedException.SecurityTokenInvalidSigningKeyException(substringExpected: "IDX10249:"),
                        SecurityKey = KeyingMaterial.ExpiredX509SecurityKey_Public,
                        SecurityToken = new JwtSecurityToken(),
                        ValidationParameters = new ValidationParameters (),
                        SigningKeyValidationResult = new SigningKeyValidationResult(
                            KeyingMaterial.ExpiredX509SecurityKey_Public,
                            ValidationFailureType.SigningKeyValidationFailed,
                            new ExceptionDetail(
                                new MessageDetail(
                                    LogMessages.IDX10249,
                                    LogHelper.MarkAsNonPII(utcExpired),
                                    LogHelper.MarkAsNonPII(utcNow)),
                                typeof(SecurityTokenInvalidSigningKeyException),
                                new StackFrame(true)))
                    },
                    new SigningKeyValidationTheoryData
                    {
                        TestId = "Invalid_SecurityKeyIsNotYetValid",
                        ExpectedException = ExpectedException.SecurityTokenInvalidSigningKeyException(substringExpected: "IDX10248:"),
                        SecurityKey = KeyingMaterial.NotYetValidX509SecurityKey_Public,
                        SecurityToken = new JwtSecurityToken(),
                        ValidationParameters = new ValidationParameters (),
                        SigningKeyValidationResult = new SigningKeyValidationResult(
                            KeyingMaterial.NotYetValidX509SecurityKey_Public,
                            ValidationFailureType.SigningKeyValidationFailed,
                            new ExceptionDetail(
                                new MessageDetail(
                                    LogMessages.IDX10248,
                                    LogHelper.MarkAsNonPII(utcNotYetValid),
                                    LogHelper.MarkAsNonPII(utcNow)),
                                typeof(SecurityTokenInvalidSigningKeyException),
                                new StackFrame(true)))
                    },
                    new SigningKeyValidationTheoryData
                    {
                        TestId = "Invalid_SecurityKeyIsNull",
                        ExpectedException = ExpectedException.ArgumentNullException(substringExpected: "IDX10253:"),
                        SecurityKey = null,
                        SecurityToken = new JwtSecurityToken(),
                        ValidationParameters = new ValidationParameters (),
                        SigningKeyValidationResult = new SigningKeyValidationResult(
                            null,
                            ValidationFailureType.NullArgument,
                            new ExceptionDetail(
                                new MessageDetail(LogMessages.IDX10253),
                                typeof(ArgumentNullException),
                                new StackFrame(true)))
                    },
<<<<<<< HEAD
                    new SigningKeyValidationTheoryData
                    {
                        TestId = "Invalid_DelegateIsSet_ReturnsFalse",
                        ExpectedException = ExpectedException.SecurityTokenInvalidSigningKeyException(substringExpected: "IDX10232:"),
                        SecurityKey = KeyingMaterial.SymmetricSecurityKey2_256,
                        SecurityToken = new JwtSecurityToken(),
                        ValidationParameters = new TokenValidationParameters
                        {
                            ValidateIssuerSigningKey = true,
                            IssuerSigningKeyValidator = (SecurityKey securityKey, SecurityToken token, TokenValidationParameters validationParameters) => false
                        },
                        SigningKeyValidationResult = new SigningKeyValidationResult(
                            KeyingMaterial.SymmetricSecurityKey2_256,
                            ValidationFailureType.SigningKeyValidationFailed,
                            new ExceptionDetail(
                                new MessageDetail(
                                    LogMessages.IDX10232,
                                    KeyingMaterial.SymmetricSecurityKey2_256),
                                typeof(SecurityTokenInvalidSigningKeyException),
                                new StackFrame(true)))
                    },
                    new SigningKeyValidationTheoryData
                    {
                        TestId = "Invalid_DelegateUsingConfigurationSet_ReturnsFalse",
                        ExpectedException = ExpectedException.SecurityTokenInvalidSigningKeyException(substringExpected: "IDX10232:"),
                        SecurityKey = KeyingMaterial.SymmetricSecurityKey2_256,
                        SecurityToken = new JwtSecurityToken(),
                        ValidationParameters = new TokenValidationParameters
                        {
                            ValidateIssuerSigningKey = true,
                            IssuerSigningKeyValidatorUsingConfiguration = (SecurityKey securityKey, SecurityToken token, TokenValidationParameters validationParameters, BaseConfiguration configuration) => false
                        },
                        BaseConfiguration = new OpenIdConnectConfiguration(),
                        SigningKeyValidationResult = new SigningKeyValidationResult(
                            KeyingMaterial.SymmetricSecurityKey2_256,
                            ValidationFailureType.SigningKeyValidationFailed,
                            new ExceptionDetail(
                                new MessageDetail(
                                    LogMessages.IDX10232,
                                    KeyingMaterial.SymmetricSecurityKey2_256),
                                typeof(SecurityTokenInvalidSigningKeyException),
                                new StackFrame(true)))
                    },
                    new SigningKeyValidationTheoryData
                    {
                        TestId = "Invalid_DelegateIsSet_Throws",
                        ExpectedException = ExpectedException.SecurityTokenInvalidSigningKeyException(substringExpected: "IDX10232:", innerTypeExpected: typeof(SecurityTokenInvalidSigningKeyException)),
                        SecurityKey = KeyingMaterial.SymmetricSecurityKey2_256,
                        SecurityToken = new JwtSecurityToken(),
                        ValidationParameters = new TokenValidationParameters
                        {
                            ValidateIssuerSigningKey = true,
                            IssuerSigningKeyValidator = (SecurityKey securityKey, SecurityToken token, TokenValidationParameters validationParameters) => throw new SecurityTokenInvalidSigningKeyException()
                        },
                        SigningKeyValidationResult = new SigningKeyValidationResult(
                            KeyingMaterial.SymmetricSecurityKey2_256,
                            ValidationFailureType.SigningKeyValidationFailed,
                            new ExceptionDetail(
                                new MessageDetail(
                                    LogMessages.IDX10232,
                                    KeyingMaterial.SymmetricSecurityKey2_256),
                                typeof(SecurityTokenInvalidSigningKeyException),
                                new StackFrame(true),
                                new SecurityTokenInvalidSigningKeyException()))
                    },
                    new SigningKeyValidationTheoryData
                    {
                        TestId = "Invalid_DelegateUsingConfigurationSet_Throws",
                        ExpectedException = ExpectedException.SecurityTokenInvalidSigningKeyException(substringExpected: "IDX10232:", innerTypeExpected: typeof(SecurityTokenInvalidSigningKeyException)),
                        SecurityKey = KeyingMaterial.SymmetricSecurityKey2_256,
                        SecurityToken = new JwtSecurityToken(),
                        ValidationParameters = new TokenValidationParameters
                        {
                            ValidateIssuerSigningKey = true,
                            IssuerSigningKeyValidatorUsingConfiguration = (SecurityKey securityKey, SecurityToken token, TokenValidationParameters validationParameters, BaseConfiguration configuration) => throw new SecurityTokenInvalidSigningKeyException()
                        },
                        BaseConfiguration = new OpenIdConnectConfiguration(),
                        SigningKeyValidationResult = new SigningKeyValidationResult(
                            KeyingMaterial.SymmetricSecurityKey2_256,
                            ValidationFailureType.SigningKeyValidationFailed,
                            new ExceptionDetail(
                                new MessageDetail(
                                    LogMessages.IDX10232,
                                    KeyingMaterial.SymmetricSecurityKey2_256),
                                typeof(SecurityTokenInvalidSigningKeyException),
                                new StackFrame(true),
                                new SecurityTokenInvalidSigningKeyException()))
                        },
                    };
=======

                };
>>>>>>> 0b066f10
            }
        }
    }

    public class SigningKeyValidationTheoryData : TheoryDataBase
    {
        public SecurityKey SecurityKey { get; set; }
        public SecurityToken SecurityToken { get; set; }
<<<<<<< HEAD
        public TokenValidationParameters ValidationParameters { get; set; }
=======
        internal ValidationParameters ValidationParameters { get; set; }
>>>>>>> 0b066f10
        public BaseConfiguration BaseConfiguration { get; set; }
        internal SigningKeyValidationResult SigningKeyValidationResult { get; set; }
    }
}<|MERGE_RESOLUTION|>--- conflicted
+++ resolved
@@ -157,100 +157,8 @@
                                 typeof(ArgumentNullException),
                                 new StackFrame(true)))
                     },
-<<<<<<< HEAD
-                    new SigningKeyValidationTheoryData
-                    {
-                        TestId = "Invalid_DelegateIsSet_ReturnsFalse",
-                        ExpectedException = ExpectedException.SecurityTokenInvalidSigningKeyException(substringExpected: "IDX10232:"),
-                        SecurityKey = KeyingMaterial.SymmetricSecurityKey2_256,
-                        SecurityToken = new JwtSecurityToken(),
-                        ValidationParameters = new TokenValidationParameters
-                        {
-                            ValidateIssuerSigningKey = true,
-                            IssuerSigningKeyValidator = (SecurityKey securityKey, SecurityToken token, TokenValidationParameters validationParameters) => false
-                        },
-                        SigningKeyValidationResult = new SigningKeyValidationResult(
-                            KeyingMaterial.SymmetricSecurityKey2_256,
-                            ValidationFailureType.SigningKeyValidationFailed,
-                            new ExceptionDetail(
-                                new MessageDetail(
-                                    LogMessages.IDX10232,
-                                    KeyingMaterial.SymmetricSecurityKey2_256),
-                                typeof(SecurityTokenInvalidSigningKeyException),
-                                new StackFrame(true)))
-                    },
-                    new SigningKeyValidationTheoryData
-                    {
-                        TestId = "Invalid_DelegateUsingConfigurationSet_ReturnsFalse",
-                        ExpectedException = ExpectedException.SecurityTokenInvalidSigningKeyException(substringExpected: "IDX10232:"),
-                        SecurityKey = KeyingMaterial.SymmetricSecurityKey2_256,
-                        SecurityToken = new JwtSecurityToken(),
-                        ValidationParameters = new TokenValidationParameters
-                        {
-                            ValidateIssuerSigningKey = true,
-                            IssuerSigningKeyValidatorUsingConfiguration = (SecurityKey securityKey, SecurityToken token, TokenValidationParameters validationParameters, BaseConfiguration configuration) => false
-                        },
-                        BaseConfiguration = new OpenIdConnectConfiguration(),
-                        SigningKeyValidationResult = new SigningKeyValidationResult(
-                            KeyingMaterial.SymmetricSecurityKey2_256,
-                            ValidationFailureType.SigningKeyValidationFailed,
-                            new ExceptionDetail(
-                                new MessageDetail(
-                                    LogMessages.IDX10232,
-                                    KeyingMaterial.SymmetricSecurityKey2_256),
-                                typeof(SecurityTokenInvalidSigningKeyException),
-                                new StackFrame(true)))
-                    },
-                    new SigningKeyValidationTheoryData
-                    {
-                        TestId = "Invalid_DelegateIsSet_Throws",
-                        ExpectedException = ExpectedException.SecurityTokenInvalidSigningKeyException(substringExpected: "IDX10232:", innerTypeExpected: typeof(SecurityTokenInvalidSigningKeyException)),
-                        SecurityKey = KeyingMaterial.SymmetricSecurityKey2_256,
-                        SecurityToken = new JwtSecurityToken(),
-                        ValidationParameters = new TokenValidationParameters
-                        {
-                            ValidateIssuerSigningKey = true,
-                            IssuerSigningKeyValidator = (SecurityKey securityKey, SecurityToken token, TokenValidationParameters validationParameters) => throw new SecurityTokenInvalidSigningKeyException()
-                        },
-                        SigningKeyValidationResult = new SigningKeyValidationResult(
-                            KeyingMaterial.SymmetricSecurityKey2_256,
-                            ValidationFailureType.SigningKeyValidationFailed,
-                            new ExceptionDetail(
-                                new MessageDetail(
-                                    LogMessages.IDX10232,
-                                    KeyingMaterial.SymmetricSecurityKey2_256),
-                                typeof(SecurityTokenInvalidSigningKeyException),
-                                new StackFrame(true),
-                                new SecurityTokenInvalidSigningKeyException()))
-                    },
-                    new SigningKeyValidationTheoryData
-                    {
-                        TestId = "Invalid_DelegateUsingConfigurationSet_Throws",
-                        ExpectedException = ExpectedException.SecurityTokenInvalidSigningKeyException(substringExpected: "IDX10232:", innerTypeExpected: typeof(SecurityTokenInvalidSigningKeyException)),
-                        SecurityKey = KeyingMaterial.SymmetricSecurityKey2_256,
-                        SecurityToken = new JwtSecurityToken(),
-                        ValidationParameters = new TokenValidationParameters
-                        {
-                            ValidateIssuerSigningKey = true,
-                            IssuerSigningKeyValidatorUsingConfiguration = (SecurityKey securityKey, SecurityToken token, TokenValidationParameters validationParameters, BaseConfiguration configuration) => throw new SecurityTokenInvalidSigningKeyException()
-                        },
-                        BaseConfiguration = new OpenIdConnectConfiguration(),
-                        SigningKeyValidationResult = new SigningKeyValidationResult(
-                            KeyingMaterial.SymmetricSecurityKey2_256,
-                            ValidationFailureType.SigningKeyValidationFailed,
-                            new ExceptionDetail(
-                                new MessageDetail(
-                                    LogMessages.IDX10232,
-                                    KeyingMaterial.SymmetricSecurityKey2_256),
-                                typeof(SecurityTokenInvalidSigningKeyException),
-                                new StackFrame(true),
-                                new SecurityTokenInvalidSigningKeyException()))
-                        },
-                    };
-=======
 
                 };
->>>>>>> 0b066f10
             }
         }
     }
@@ -259,11 +167,7 @@
     {
         public SecurityKey SecurityKey { get; set; }
         public SecurityToken SecurityToken { get; set; }
-<<<<<<< HEAD
-        public TokenValidationParameters ValidationParameters { get; set; }
-=======
         internal ValidationParameters ValidationParameters { get; set; }
->>>>>>> 0b066f10
         public BaseConfiguration BaseConfiguration { get; set; }
         internal SigningKeyValidationResult SigningKeyValidationResult { get; set; }
     }
